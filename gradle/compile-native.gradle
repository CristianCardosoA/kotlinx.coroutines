/*
 * Copyright 2016-2018 JetBrains s.r.o. Use of this source code is governed by the Apache 2.0 license.
 */

<<<<<<< HEAD
repositories {
    jcenter()
    mavenCentral()
    maven { url "https://kotlin.bintray.com/kotlinx" }
    maven { url "https://dl.bintray.com/qwwdfsad/kotlinx/" }
}
=======
apply plugin: 'konan'
>>>>>>> f9408f6d

def libraryName = project.name
def testProgramName = libraryName + "-test"

konanArtifacts {
    library(libraryName, targets: ["macos_x64", "ios_x64", "ios_arm64"]) {
        artifactName libraryName.replace('-', '_')
        enableMultiplatform true
        dependencies {
            "artifact$libraryName" "org.jetbrains.kotlinx:atomicfu-native:$atomicFU_version"
        }
    }

    // TODO: THIS IS A WORKAROUND: Cannot do tests together with publishing in Kotlin/Native
    if (!rootProject.properties["publish"]) {
        program(testProgramName, targets: ["macos_x64"]) {
            srcDir 'src/test/kotlin'
            srcFiles project.fileTree('src/main/kotlin')

            commonSourceSets 'test', 'main'
            extraOpts '-tr'

            dependencies {
                "artifact$testProgramName" "org.jetbrains.kotlinx:atomicfu-native:$atomicFU_version"
            }
        }
    }
}

task test(dependsOn: run)

// TODO: THIS IS A WORKAROUND: Cannot do tests together with publishing in Kotlin/Native
if (rootProject.properties["publish"]) {
    publishToMavenLocal.dependsOn(build)
}<|MERGE_RESOLUTION|>--- conflicted
+++ resolved
@@ -2,16 +2,14 @@
  * Copyright 2016-2018 JetBrains s.r.o. Use of this source code is governed by the Apache 2.0 license.
  */
 
-<<<<<<< HEAD
+apply plugin: 'konan'
+
 repositories {
     jcenter()
     mavenCentral()
     maven { url "https://kotlin.bintray.com/kotlinx" }
     maven { url "https://dl.bintray.com/qwwdfsad/kotlinx/" }
 }
-=======
-apply plugin: 'konan'
->>>>>>> f9408f6d
 
 def libraryName = project.name
 def testProgramName = libraryName + "-test"
